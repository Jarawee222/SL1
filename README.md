# SL1

<<<<<<< HEAD
Designed and developed by JARAWEE SAENGKAEWSUK
=======
Developed by Jarawee SAengkaewsuk
>>>>>>> 051dbbb9
<|MERGE_RESOLUTION|>--- conflicted
+++ resolved
@@ -1,7 +1 @@
 # SL1
-
-<<<<<<< HEAD
-Designed and developed by JARAWEE SAENGKAEWSUK
-=======
-Developed by Jarawee SAengkaewsuk
->>>>>>> 051dbbb9
